--- conflicted
+++ resolved
@@ -5,139 +5,90 @@
       "description": "Version control operations, commits, and branch management",
       "repository": "",
       "status": "offline",
-<<<<<<< HEAD
       "last_checked": "2025-06-18T17:49:54.321972"
-=======
-      "last_checked": "2025-06-18T02:54:21.450332"
->>>>>>> 339ed8eb
     },
     {
       "name": "fetch",
       "description": "API calls and external resource access",
       "repository": "",
       "status": "offline",
-<<<<<<< HEAD
       "last_checked": "2025-06-18T17:49:54.550778"
-=======
-      "last_checked": "2025-06-18T02:54:21.496028"
->>>>>>> 339ed8eb
     },
     {
       "name": "filesystem",
       "description": "File read/write operations for the current project directory",
       "repository": "",
       "status": "offline",
-<<<<<<< HEAD
       "last_checked": "2025-06-18T17:49:54.776056"
-=======
-      "last_checked": "2025-06-18T02:54:21.541704"
->>>>>>> 339ed8eb
     },
     {
       "name": "memory",
       "description": "Persistent memory across Claude Code sessions",
       "repository": "",
       "status": "offline",
-<<<<<<< HEAD
       "last_checked": "2025-06-18T17:49:55.003613"
-=======
-      "last_checked": "2025-06-18T02:54:21.585166"
->>>>>>> 339ed8eb
     },
     {
       "name": "github",
       "description": "GitHub API integration for repository management, issues, and pull requests",
       "repository": "https://github.com/github/github-mcp-server",
       "status": "offline",
-<<<<<<< HEAD
       "last_checked": "2025-06-18T17:49:55.240959"
-=======
-      "last_checked": "2025-06-18T02:54:21.628320"
->>>>>>> 339ed8eb
     },
     {
       "name": "inspector",
       "description": "Debug MCP server connections (optional)",
       "repository": "",
       "status": "offline",
-<<<<<<< HEAD
       "last_checked": "2025-06-18T17:49:55.469999"
-=======
-      "last_checked": "2025-06-18T02:54:21.671297"
->>>>>>> 339ed8eb
     },
     {
       "name": "bayes-mcp",
       "description": "Bayesian statistical analysis and inference",
       "repository": "",
       "status": "offline",
-<<<<<<< HEAD
       "last_checked": "2025-06-18T17:49:55.700550"
-=======
-      "last_checked": "2025-06-18T02:54:21.714174"
->>>>>>> 339ed8eb
     },
     {
       "name": "jupyter-mcp",
       "description": "Jupyter notebook execution and data science workflow management",
       "repository": "https://github.com/datalayer/jupyter-mcp-server",
       "status": "offline",
-<<<<<<< HEAD
       "last_checked": "2025-06-18T17:49:55.935196"
-=======
-      "last_checked": "2025-06-18T02:54:21.757961"
->>>>>>> 339ed8eb
     },
     {
       "name": "magic-mcp",
       "description": "AI-powered code generation and transformation utilities",
       "repository": "https://github.com/21st-dev/magic-mcp",
       "status": "offline",
-<<<<<<< HEAD
       "last_checked": "2025-06-18T17:49:56.180693"
-=======
-      "last_checked": "2025-06-18T02:54:21.801775"
->>>>>>> 339ed8eb
     },
     {
       "name": "crawl4ai-mcp",
       "description": "Intelligent web crawling with AI-powered content extraction and analysis",
       "repository": "https://github.com/wyattowalsh/crawl4ai-mcp",
       "status": "offline",
-<<<<<<< HEAD
       "last_checked": "2025-06-18T17:49:56.420620"
-=======
-      "last_checked": "2025-06-18T02:54:21.846650"
->>>>>>> 339ed8eb
     },
     {
       "name": "calendar-mcp",
       "description": "Google Calendar integration for event management and scheduling",
       "repository": "https://github.com/Zawad99/Google-Calendar-MCP-Server",
       "status": "offline",
-<<<<<<< HEAD
       "last_checked": "2025-06-18T17:49:56.662293"
-=======
-      "last_checked": "2025-06-18T02:54:21.891091"
->>>>>>> 339ed8eb
     },
     {
       "name": "registry-mcp",
       "description": "Official MCP server registry with discovery and installation tools",
       "repository": "https://github.com/modelcontextprotocol/registry",
       "status": "offline",
-<<<<<<< HEAD
       "last_checked": "2025-06-18T17:49:56.903856"
-=======
-      "last_checked": "2025-06-18T02:54:21.935679"
->>>>>>> 339ed8eb
     },
     {
       "name": "dart-mcp",
       "description": "Dart/Flutter development tools with package management and testing",
       "repository": "https://github.com/its-dart/dart-mcp-server",
       "status": "offline",
-<<<<<<< HEAD
       "last_checked": "2025-06-18T17:49:57.145233"
     },
     {
@@ -153,8 +104,6 @@
       "repository": "https://github.com/szeider/mcp-solver",
       "status": "offline",
       "last_checked": "2025-06-18T17:49:57.607619"
-=======
-      "last_checked": "2025-06-18T02:54:21.979604"
     },
     {
       "name": "surrealdb-mcp",
@@ -168,15 +117,12 @@
       "description": "Advanced context management and semantic search with vector embeddings",
       "repository": "https://github.com/upstash/context7",
       "status": "offline",
-      "last_checked": "2025-06-18T02:54:22.067264"
->>>>>>> 339ed8eb
     },
     {
       "name": "stripe-mcp",
       "description": "Stripe payment processing integration with transaction management",
       "repository": "https://github.com/stripe/agent-toolkit",
       "status": "offline",
-<<<<<<< HEAD
       "last_checked": "2025-06-18T17:49:57.842781"
     },
     {
@@ -241,8 +187,6 @@
       "repository": "https://github.com/AgentDeskAI/browser-tools-mcp",
       "status": "offline",
       "last_checked": "2025-06-18T17:49:59.954270"
-=======
-      "last_checked": "2025-06-18T02:54:22.112695"
     },
     {
       "name": "solver-pysat-mcp",
@@ -306,18 +250,13 @@
       "repository": "https://github.com/github/github-mcp-server",
       "status": "offline",
       "last_checked": "2025-06-18T02:54:22.512583"
->>>>>>> 339ed8eb
     }
   ],
   "metadata": {
     "total_servers": 25,
     "online_servers": 0,
-<<<<<<< HEAD
     "generated_at": "2025-06-18T17:49:59.954306",
     "hostname": "Dions-Mac-Studio.local"
-=======
-    "generated_at": "2025-06-18T02:54:22.512599",
     "hostname": "fv-az1755-875"
->>>>>>> 339ed8eb
   }
 }